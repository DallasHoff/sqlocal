import coincident from 'coincident';
import { nanoid } from 'nanoid';
import type {
	CallbackUserFunction,
	ConfigMessage,
	DestroyMessage,
	FunctionMessage,
	ImportMessage,
	OmitQueryKey,
	OutputMessage,
	QueryKey,
	QueryMessage,
	RawResultData,
	Sqlite3Method,
	BatchMessage,
	WorkerProxy,
	ScalarUserFunction,
	GetInfoMessage,
	Statement,
	DatabaseInfo,
<<<<<<< HEAD
	EffectsMessage,
} from './types.js';
import { sqlTag } from './lib/sql-tag.js';
import { convertRowsToObjects } from './lib/convert-rows-to-objects.js';
import { normalizeStatement } from './lib/normalize-statement.js';
import { parseQueryEffects } from './lib/parse-query-effects.js';
=======
	ClientConfig,
} from './types.js';
import { sqlTag } from './lib/sql-tag.js';
import { convertRowsToObjects } from './lib/convert-rows-to-objects.js';
>>>>>>> 6ae283e9

export class SQLocal {
	protected databasePath: string;
	protected worker: Worker;
	protected proxy: WorkerProxy;
	protected isWorkerDestroyed: boolean = false;
	protected userCallbacks = new Map<string, CallbackUserFunction['func']>();
	protected queriesInProgress = new Map<
		QueryKey,
		[
			resolve: (message: OutputMessage) => void,
			reject: (error: unknown) => void,
		]
	>();

	constructor(databasePath: string);
	constructor(config: ClientConfig);
	constructor(config: string | ClientConfig) {
		config = typeof config === 'string' ? { databasePath: config } : config;

		this.worker = new Worker(new URL('./worker', import.meta.url), {
			type: 'module',
		});
		this.worker.addEventListener('message', this.processMessageEvent);

		this.proxy = coincident(this.worker) as WorkerProxy;
		this.databasePath = config.databasePath;
		this.worker.postMessage({
			type: 'config',
			config,
		} satisfies ConfigMessage);
	}

	protected processMessageEvent = (
		event: MessageEvent<OutputMessage>
	): void => {
		const message = event.data;
		const queries = this.queriesInProgress;

		switch (message.type) {
			case 'success':
			case 'data':
			case 'error':
			case 'info':
				if (message.queryKey && queries.has(message.queryKey)) {
					const [resolve, reject] = queries.get(message.queryKey)!;
					if (message.type === 'error') {
						reject(message.error);
					} else {
						resolve(message);
					}
					queries.delete(message.queryKey);
				} else if (message.type === 'error') {
					throw message.error;
				}
				break;

			case 'callback':
				const userCallback = this.userCallbacks.get(message.name);

				if (userCallback) {
					userCallback(...(message.args ?? []));
				}
				break;
		}
	};

	protected createQuery = (
		message: OmitQueryKey<
			| QueryMessage
			| BatchMessage
			| DestroyMessage
			| FunctionMessage
			| ImportMessage
			| GetInfoMessage
		>
	): Promise<OutputMessage> => {
		if (this.isWorkerDestroyed === true) {
			throw new Error(
				'This SQLocal client has been destroyed. You will need to initialize a new client in order to make further queries.'
			);
		}

		const queryKey = nanoid() satisfies QueryKey;

		switch (message.type) {
			case 'import':
				this.worker.postMessage(
					{
						...message,
						queryKey,
					} satisfies ImportMessage,
					[message.database]
				);
				break;
			default:
				this.worker.postMessage({
					...message,
					queryKey,
				} satisfies
					| QueryMessage
					| BatchMessage
					| DestroyMessage
					| FunctionMessage
					| GetInfoMessage);
				break;
		}

		return new Promise<OutputMessage>((resolve, reject) => {
			this.queriesInProgress.set(queryKey, [resolve, reject]);
		});
	};

	protected exec = async (
		sql: string,
		params: unknown[],
		method: Sqlite3Method = 'all'
	): Promise<RawResultData> => {
		const message = await this.createQuery({
			type: 'query',
			sql,
			params,
			method,
		});

		const data: RawResultData = {
			rows: [],
			columns: [],
		};

		if (message.type === 'data') {
			data.rows = message.data[0].rows;
			data.columns = message.data[0].columns;
		}

		return data;
	};

	protected execBatch = async (
		statements: Statement[]
	): Promise<RawResultData[]> => {
		const message = await this.createQuery({
			type: 'batch',
			statements,
		});
		const data = new Array(statements.length).fill({
			rows: [],
			columns: [],
		}) as RawResultData[];

		if (message.type === 'data') {
			message.data.forEach((result, resultIndex) => {
				data[resultIndex] = result;
			});
		}

		return data;
	};

	sql = async <Result extends Record<string, any>>(
		queryTemplate: TemplateStringsArray | string,
		...params: unknown[]
	): Promise<Result[]> => {
		let statement: Statement;

		if (typeof queryTemplate === 'string') {
			statement = { sql: queryTemplate, params };
		} else {
			statement = sqlTag(queryTemplate, ...params);
		}

		const { rows, columns } = await this.exec(
			statement.sql,
			statement.params,
			'all'
		);
		const resultRecords = convertRowsToObjects(rows, columns);
		return resultRecords as Result[];
	};

	transaction = async <Result extends Record<string, any>>(
		passStatements: (sql: typeof sqlTag) => Statement[]
	): Promise<Result[][]> => {
		const statements = passStatements(sqlTag);
		const data = await this.execBatch(statements);

		return data.map(({ rows, columns }) => {
			const resultRecords = convertRowsToObjects(rows, columns);
			return resultRecords as Result[];
		});
	};

	batch = async <Result extends Record<string, any>>(
		passStatements: (sql: typeof sqlTag) => Statement[]
	): Promise<Result[][]> => {
		return await this.transaction<Result>(passStatements);
	};

	reactiveQuery = <T extends Record<string, any>>(
		statement:
			| ReturningStatement<T>
			| ((sql: typeof sqlTag) => ReturningStatement<T>),
		callback: (data: T[]) => void
	): (() => void) => {
		statement = normalizeStatement(statement);
		const { readTables, mutatedTables } = parseQueryEffects(statement.sql);

		if (mutatedTables.length > 0) {
			throw new Error(
				'The passed SQL would mutate one or more tables. Reactive queries must use non-mutating queries to avoid infinite loops.'
			);
		}

		if (readTables.length > 0) {
			this.execAndConvert<T>(statement).then((initialData) => {
				callback(initialData);
			});
		} else {
			throw new Error('The passed SQL does not read any tables.');
		}

		const queryEffectsChannel = new BroadcastChannel(
			`_sqlocal_query_effects_(${this.databasePath})`
		);

		queryEffectsChannel.onmessage = async (
			event: MessageEvent<EffectsMessage>
		) => {
			const message = event.data;
			if (message.effectType === 'read') return;

			const queryAffected = readTables.some((table) => {
				return message.tables.has(table);
			});

			if (queryAffected) {
				const newData = await this.execAndConvert<T>(statement);
				callback(newData);
			}
		};

		return () => {
			queryEffectsChannel.close();
		};
	};

	createCallbackFunction = async (
		funcName: string,
		func: CallbackUserFunction['func']
	): Promise<void> => {
		await this.createQuery({
			type: 'function',
			functionName: funcName,
			functionType: 'callback',
		});

		this.userCallbacks.set(funcName, func);
	};

	createScalarFunction = async (
		funcName: string,
		func: ScalarUserFunction['func']
	): Promise<void> => {
		await this.createQuery({
			type: 'function',
			functionName: funcName,
			functionType: 'scalar',
		});

		this.proxy[`_sqlocal_func_${funcName}`] = func;
	};

	getDatabaseInfo = async (): Promise<DatabaseInfo> => {
		const message = await this.createQuery({ type: 'getinfo' });

		if (message.type === 'info') {
			return message.info;
		} else {
			throw new Error('The database failed to return valid information.');
		}
	};

	getDatabaseFile = async (): Promise<File> => {
		const path = this.databasePath.split(/[\\/]/).filter((part) => part !== '');
		const fileName = path.pop();

		if (!fileName) {
			throw new Error('Failed to parse the database file name.');
		}

		let dirHandle = await navigator.storage.getDirectory();
		for (let dirName of path)
			dirHandle = await dirHandle.getDirectoryHandle(dirName);

		const fileHandle = await dirHandle.getFileHandle(fileName);
		const file = await fileHandle.getFile();

		return new File([file], fileName, {
			type: 'application/x-sqlite3',
		});
	};

	overwriteDatabaseFile = async (
		databaseFile: File | Blob | ArrayBuffer | Uint8Array
	): Promise<void> => {
		let database: ArrayBuffer | Uint8Array;

		if (databaseFile instanceof Blob) {
			database = await databaseFile.arrayBuffer();
		} else {
			database = databaseFile;
		}

		await this.createQuery({
			type: 'import',
			database,
		});
	};

	destroy = async (): Promise<void> => {
		await this.createQuery({ type: 'destroy' });
		this.worker.removeEventListener('message', this.processMessageEvent);
		this.queriesInProgress.clear();
		this.userCallbacks.clear();
		this.worker.terminate();
		this.isWorkerDestroyed = true;
	};
}<|MERGE_RESOLUTION|>--- conflicted
+++ resolved
@@ -18,19 +18,14 @@
 	GetInfoMessage,
 	Statement,
 	DatabaseInfo,
-<<<<<<< HEAD
 	EffectsMessage,
+	ClientConfig,
+	ReturningStatement,
 } from './types.js';
 import { sqlTag } from './lib/sql-tag.js';
 import { convertRowsToObjects } from './lib/convert-rows-to-objects.js';
 import { normalizeStatement } from './lib/normalize-statement.js';
 import { parseQueryEffects } from './lib/parse-query-effects.js';
-=======
-	ClientConfig,
-} from './types.js';
-import { sqlTag } from './lib/sql-tag.js';
-import { convertRowsToObjects } from './lib/convert-rows-to-objects.js';
->>>>>>> 6ae283e9
 
 export class SQLocal {
 	protected databasePath: string;
@@ -190,6 +185,15 @@
 		return data;
 	};
 
+	protected execAndConvert = async <T extends Record<string, any>>(
+		statement: ReturningStatement<T>
+	): Promise<T[]> => {
+		const { sql, params } = normalizeStatement(statement);
+		const { rows, columns } = await this.exec(sql, params, 'all');
+		const resultRecords = convertRowsToObjects(rows, columns);
+		return resultRecords as T[];
+	};
+
 	sql = async <Result extends Record<string, any>>(
 		queryTemplate: TemplateStringsArray | string,
 		...params: unknown[]
