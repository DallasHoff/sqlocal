import coincident from 'coincident';
import { nanoid } from 'nanoid';
import type {
	CallbackUserFunction,
	ConfigMessage,
	DestroyMessage,
	FunctionMessage,
	ImportMessage,
	OmitQueryKey,
	OutputMessage,
	QueryKey,
	QueryMessage,
	RawResultData,
	Sqlite3Method,
	BatchMessage,
	WorkerProxy,
	ScalarUserFunction,
	GetInfoMessage,
	Statement,
<<<<<<< HEAD
	EffectsMessage,
	ReturningStatement,
} from './types.js';
import { parseQueryEffects } from './lib/parse-query-effects.js';
=======
	ReturningStatement,
	DatabaseInfo,
} from './types.js';
>>>>>>> 7d7d88f4
import { sqlTag } from './lib/sql-tag.js';
import { convertRowsToObjects } from './lib/convert-rows-to-objects.js';
import { normalizeStatement } from './lib/normalize-statement.js';

export class SQLocal {
	protected databasePath: string;
	protected worker: Worker;
	protected proxy: WorkerProxy;
	protected isWorkerDestroyed: boolean = false;
	protected userCallbacks = new Map<string, CallbackUserFunction['func']>();
	protected queriesInProgress = new Map<
		QueryKey,
		[
			resolve: (message: OutputMessage) => void,
			reject: (error: unknown) => void,
		]
	>();

	constructor(databasePath: string) {
		this.worker = new Worker(new URL('./worker', import.meta.url), {
			type: 'module',
		});
		this.worker.addEventListener('message', this.processMessageEvent);

		this.proxy = coincident(this.worker) as WorkerProxy;
		this.databasePath = databasePath;
		this.worker.postMessage({
			type: 'config',
			key: 'databasePath',
			value: databasePath,
		} satisfies ConfigMessage);
	}

	protected processMessageEvent = (
		event: MessageEvent<OutputMessage>
	): void => {
		const message = event.data;
		const queries = this.queriesInProgress;

		switch (message.type) {
			case 'success':
			case 'data':
			case 'error':
			case 'info':
				if (message.queryKey && queries.has(message.queryKey)) {
					const [resolve, reject] = queries.get(message.queryKey)!;
					if (message.type === 'error') {
						reject(message.error);
					} else {
						resolve(message);
					}
					queries.delete(message.queryKey);
				} else if (message.type === 'error') {
					throw message.error;
				}
				break;

			case 'callback':
				const userCallback = this.userCallbacks.get(message.name);

				if (userCallback) {
					userCallback(...(message.args ?? []));
				}
				break;
		}
	};

	protected createQuery = (
		message: OmitQueryKey<
			| QueryMessage
			| BatchMessage
			| DestroyMessage
			| FunctionMessage
			| ImportMessage
			| GetInfoMessage
		>
	): Promise<OutputMessage> => {
		if (this.isWorkerDestroyed === true) {
			throw new Error(
				'This SQLocal client has been destroyed. You will need to initialize a new client in order to make further queries.'
			);
		}

		const queryKey = nanoid() satisfies QueryKey;

		switch (message.type) {
			case 'import':
				this.worker.postMessage(
					{
						...message,
						queryKey,
					} satisfies ImportMessage,
					[message.database]
				);
				break;
			default:
				this.worker.postMessage({
					...message,
					queryKey,
				} satisfies
					| QueryMessage
					| BatchMessage
					| DestroyMessage
					| FunctionMessage
					| GetInfoMessage);
				break;
		}

		return new Promise<OutputMessage>((resolve, reject) => {
			this.queriesInProgress.set(queryKey, [resolve, reject]);
		});
	};

	protected exec = async (
		sql: string,
		params: unknown[],
		method: Sqlite3Method = 'all'
	): Promise<RawResultData> => {
		const message = await this.createQuery({
			type: 'query',
			sql,
			params,
			method,
		});

		const data: RawResultData = {
			rows: [],
			columns: [],
		};

		if (message.type === 'data') {
			data.rows = message.data[0].rows;
			data.columns = message.data[0].columns;
		}

		return data;
	};

	protected execBatch = async (
		statements: Statement[]
	): Promise<RawResultData[]> => {
		const message = await this.createQuery({
			type: 'batch',
			statements,
		});
		const data = new Array(statements.length).fill({
			rows: [],
			columns: [],
		}) as RawResultData[];

		if (message.type === 'data') {
			message.data.forEach((result, resultIndex) => {
				data[resultIndex] = result;
			});
		}

		return data;
	};

	protected execAndConvert = async <T extends Record<string, any>>(
		statement: ReturningStatement<T>
<<<<<<< HEAD
	) => {
=======
	): Promise<T[]> => {
>>>>>>> 7d7d88f4
		const { sql, params } = normalizeStatement(statement);
		const { rows, columns } = await this.exec(sql, params, 'all');
		const resultRecords = convertRowsToObjects(rows, columns);
		return resultRecords as T[];
	};

	sql = async <T extends Record<string, any>>(
		queryTemplate: TemplateStringsArray,
		...params: unknown[]
<<<<<<< HEAD
	) => {
=======
	): Promise<T[]> => {
>>>>>>> 7d7d88f4
		const statement = sqlTag(queryTemplate, ...params);
		const resultRecords = await this.execAndConvert<T>(statement);
		return resultRecords;
	};

<<<<<<< HEAD
	transaction = async (passStatements: (sql: typeof sqlTag) => Statement[]) => {
=======
	transaction = async (
		passStatements: (sql: typeof sqlTag) => Statement[]
	): Promise<Record<string, unknown>[][]> => {
>>>>>>> 7d7d88f4
		const statements = passStatements(sqlTag);
		const data = await this.execBatch(statements);

		return data.map(({ rows, columns }) => {
			return convertRowsToObjects(rows, columns);
		});
	};

<<<<<<< HEAD
	batch = async (passStatements: (sql: typeof sqlTag) => Statement[]) => {
=======
	batch = async (
		passStatements: (sql: typeof sqlTag) => Statement[]
	): Promise<Record<string, unknown>[][]> => {
>>>>>>> 7d7d88f4
		return await this.transaction(passStatements);
	};

	reactiveQuery = <T extends Record<string, any>>(
		statement:
			| ReturningStatement<T>
			| ((sql: typeof sqlTag) => ReturningStatement<T>),
		callback: (data: T[]) => void
	) => {
		statement = normalizeStatement(statement);
		const { readTables, mutatedTables } = parseQueryEffects(statement.sql);

		if (mutatedTables.length > 0) {
			throw new Error(
				'The passed SQL would mutate one or more tables. Reactive queries must use non-mutating queries to avoid infinite loops.'
			);
		}

		if (readTables.length > 0) {
			this.execAndConvert<T>(statement).then((initialData) => {
				callback(initialData);
			});
		} else {
			throw new Error('The passed SQL does not read any tables.');
		}

		const queryEffectsChannel = new BroadcastChannel(
			`_sqlocal_query_effects_(${this.databasePath})`
		);

		queryEffectsChannel.onmessage = async (
			event: MessageEvent<EffectsMessage>
		) => {
			const message = event.data;
			if (message.effectType === 'read') return;

			const queryAffected = readTables.some((table) => {
				return message.tables.has(table);
			});

			if (queryAffected) {
				const newData = await this.execAndConvert<T>(statement);
				callback(newData);
			}
		};

		return () => {
			queryEffectsChannel.close();
		};
	};

	createCallbackFunction = async (
		funcName: string,
		func: CallbackUserFunction['func']
	): Promise<void> => {
		await this.createQuery({
			type: 'function',
			functionName: funcName,
			functionType: 'callback',
		});

		this.userCallbacks.set(funcName, func);
	};

	createScalarFunction = async (
		funcName: string,
		func: ScalarUserFunction['func']
	): Promise<void> => {
		await this.createQuery({
			type: 'function',
			functionName: funcName,
			functionType: 'scalar',
		});

		this.proxy[`_sqlocal_func_${funcName}`] = func;
	};

	getDatabaseInfo = async (): Promise<DatabaseInfo> => {
		const message = await this.createQuery({ type: 'getinfo' });

		if (message.type === 'info') {
			return message.info;
		} else {
			throw new Error('The database failed to return valid information.');
		}
	};

	getDatabaseFile = async (): Promise<File> => {
		const path = this.databasePath.split(/[\\/]/).filter((part) => part !== '');
		const fileName = path.pop();

		if (!fileName) {
			throw new Error('Failed to parse the database file name.');
		}

		let dirHandle = await navigator.storage.getDirectory();
		for (let dirName of path)
			dirHandle = await dirHandle.getDirectoryHandle(dirName);

		const fileHandle = await dirHandle.getFileHandle(fileName);
		const file = await fileHandle.getFile();

		return new File([file], fileName, {
			type: 'application/x-sqlite3',
		});
	};

	overwriteDatabaseFile = async (
		databaseFile: File | Blob | ArrayBuffer | Uint8Array
	): Promise<void> => {
		let database: ArrayBuffer | Uint8Array;

		if (databaseFile instanceof Blob) {
			database = await databaseFile.arrayBuffer();
		} else {
			database = databaseFile;
		}

		await this.createQuery({
			type: 'import',
			database,
		});
	};

	destroy = async (): Promise<void> => {
		await this.createQuery({ type: 'destroy' });
		this.worker.removeEventListener('message', this.processMessageEvent);
		this.queriesInProgress.clear();
		this.userCallbacks.clear();
		this.worker.terminate();
		this.isWorkerDestroyed = true;
	};
}<|MERGE_RESOLUTION|>--- conflicted
+++ resolved
@@ -17,19 +17,14 @@
 	ScalarUserFunction,
 	GetInfoMessage,
 	Statement,
-<<<<<<< HEAD
-	EffectsMessage,
-	ReturningStatement,
-} from './types.js';
-import { parseQueryEffects } from './lib/parse-query-effects.js';
-=======
 	ReturningStatement,
 	DatabaseInfo,
+	EffectsMessage,
 } from './types.js';
->>>>>>> 7d7d88f4
 import { sqlTag } from './lib/sql-tag.js';
 import { convertRowsToObjects } from './lib/convert-rows-to-objects.js';
 import { normalizeStatement } from './lib/normalize-statement.js';
+import { parseQueryEffects } from './lib/parse-query-effects.js';
 
 export class SQLocal {
 	protected databasePath: string;
@@ -188,11 +183,7 @@
 
 	protected execAndConvert = async <T extends Record<string, any>>(
 		statement: ReturningStatement<T>
-<<<<<<< HEAD
-	) => {
-=======
 	): Promise<T[]> => {
->>>>>>> 7d7d88f4
 		const { sql, params } = normalizeStatement(statement);
 		const { rows, columns } = await this.exec(sql, params, 'all');
 		const resultRecords = convertRowsToObjects(rows, columns);
@@ -202,23 +193,15 @@
 	sql = async <T extends Record<string, any>>(
 		queryTemplate: TemplateStringsArray,
 		...params: unknown[]
-<<<<<<< HEAD
-	) => {
-=======
 	): Promise<T[]> => {
->>>>>>> 7d7d88f4
 		const statement = sqlTag(queryTemplate, ...params);
 		const resultRecords = await this.execAndConvert<T>(statement);
 		return resultRecords;
 	};
 
-<<<<<<< HEAD
-	transaction = async (passStatements: (sql: typeof sqlTag) => Statement[]) => {
-=======
 	transaction = async (
 		passStatements: (sql: typeof sqlTag) => Statement[]
 	): Promise<Record<string, unknown>[][]> => {
->>>>>>> 7d7d88f4
 		const statements = passStatements(sqlTag);
 		const data = await this.execBatch(statements);
 
@@ -227,13 +210,9 @@
 		});
 	};
 
-<<<<<<< HEAD
-	batch = async (passStatements: (sql: typeof sqlTag) => Statement[]) => {
-=======
 	batch = async (
 		passStatements: (sql: typeof sqlTag) => Statement[]
 	): Promise<Record<string, unknown>[][]> => {
->>>>>>> 7d7d88f4
 		return await this.transaction(passStatements);
 	};
 
