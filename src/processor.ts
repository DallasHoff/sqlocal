import sqlite3InitModule from '@sqlite.org/sqlite-wasm';
import coincident from 'coincident';
import type {
	DataMessage,
	DestroyMessage,
	QueryMessage,
	Sqlite3,
	Sqlite3Db,
	BatchMessage,
	ProcessorConfig,
	FunctionMessage,
	UserFunction,
	OutputMessage,
	InputMessage,
	ImportMessage,
	WorkerProxy,
	RawResultData,
	GetInfoMessage,
	Sqlite3StorageType,
	EffectsMessage,
} from './types.js';
import { parseQueryEffects } from './lib/parse-query-effects.js';

export class SQLocalProcessor {
	protected sqlite3: Sqlite3 | undefined;
	protected db: Sqlite3Db | undefined;
	protected dbStorageType: Sqlite3StorageType | undefined;
	protected config: ProcessorConfig = { reactive: true };
	protected queuedMessages: InputMessage[] = [];
	protected userFunctions = new Map<string, UserFunction>();

	protected proxy: WorkerProxy;
	protected queryEffectsChannel: BroadcastChannel | undefined;

	onmessage: ((message: OutputMessage) => void) | undefined;

	constructor(worker: typeof globalThis) {
		this.proxy = coincident(worker) as WorkerProxy;
		this.init();
	}

	protected init = async (): Promise<void> => {
		if (!this.config.databasePath) return;

		try {
			if (!this.sqlite3) {
				this.sqlite3 = await sqlite3InitModule();
			}

			if (this.db) {
				this.destroy();
			}

			if ('opfs' in this.sqlite3) {
				this.db = new this.sqlite3.oo1.OpfsDb(this.config.databasePath, 'cw');
				this.dbStorageType = 'opfs';

				if (this.config.reactive === true) {
					this.queryEffectsChannel = new BroadcastChannel(
						`_sqlocal_query_effects_(${this.config.databasePath})`
					);
				}
			} else {
				this.db = new this.sqlite3.oo1.DB(this.config.databasePath, 'cw');
				this.dbStorageType = 'memory';
				console.warn(
					`The origin private file system is not available, so ${this.config.databasePath} will not be persisted. Make sure your web server is configured to use the correct HTTP response headers (See https://sqlocal.dallashoffman.com/guide/setup#cross-origin-isolation).`
				);
			}
		} catch (error) {
			this.emitMessage({
				type: 'error',
				error,
				queryKey: null,
			});

			this.destroy();
			return;
		}

		this.userFunctions.forEach(this.initUserFunction);
		this.flushQueue();
	};

	postMessage = (message: InputMessage | MessageEvent<InputMessage>): void => {
		if (message instanceof MessageEvent) {
			message = message.data;
		}

		if (!this.db && message.type !== 'config') {
			this.queuedMessages.push(message);
			return;
		}

		switch (message.type) {
			case 'config':
				this.editConfig(message.key, message.value);
				break;
			case 'query':
			case 'batch':
				this.exec(message);
				break;
			case 'function':
				this.createUserFunction(message);
				break;
			case 'getinfo':
				this.getDatabaseInfo(message);
				break;
			case 'import':
				this.importDb(message);
				break;
			case 'destroy':
				this.destroy(message);
				break;
		}
	};

	protected emitMessage = (message: OutputMessage): void => {
		if (this.onmessage) {
			this.onmessage(message);
		}
	};

	protected emitEffectsBroadcast = (executedSql: Set<string>) => {
		if (!this.queryEffectsChannel) return;

		const allReadTables = new Set<string>();
		const allMutatedTables = new Set<string>();

		executedSql.forEach((sql) => {
			const { readTables, mutatedTables } = parseQueryEffects(sql);
			readTables.forEach((table) => allReadTables.add(table));
			mutatedTables.forEach((table) => allMutatedTables.add(table));
		});

		this.queryEffectsChannel.postMessage({
			type: 'effects',
			effectType: 'read',
			tables: allReadTables,
		} satisfies EffectsMessage);

		this.queryEffectsChannel.postMessage({
			type: 'effects',
			effectType: 'mutation',
			tables: allMutatedTables,
		} satisfies EffectsMessage);
	};

	protected editConfig = <T extends keyof ProcessorConfig>(
		key: T,
		value: ProcessorConfig[T]
	): void => {
		if (this.config[key] === value) return;

		this.config[key] = value;

		if (key === 'databasePath') {
			this.init();
		}
	};

	protected exec = (message: QueryMessage | BatchMessage): void => {
		if (!this.db) return;

		const executedSql = new Set<string>();

		try {
			const response: DataMessage = {
				type: 'data',
				queryKey: message.queryKey,
				data: [],
			};

			switch (message.type) {
				case 'query':
					const statementData: RawResultData = {
						rows: [],
						columns: [],
					};
					const rows = this.db.exec({
						sql: message.sql,
						bind: message.params as any[],
						returnValue: 'resultRows',
						rowMode: 'array',
						columnNames: statementData.columns,
					});

					switch (message.method) {
						case 'run':
							break;
						case 'get':
							statementData.rows = rows[0];
							break;
						case 'all':
						default:
							statementData.rows = rows;
							break;
					}

					response.data.push(statementData);
					executedSql.add(message.sql);
					break;

				case 'batch':
					this.db.transaction((tx: Sqlite3Db) => {
						for (let statement of message.statements) {
							const statementData: RawResultData = {
								rows: [],
								columns: [],
							};
							const rows = tx.exec({
								sql: statement.sql,
								bind: statement.params as any[],
								returnValue: 'resultRows',
								rowMode: 'array',
								columnNames: statementData.columns,
							});

							switch (statement.method) {
								case 'run':
									break;
								case 'get':
									statementData.rows = rows[0];
									break;
								case 'all':
								default:
									statementData.rows = rows;
									break;
							}

							response.data.push(statementData);
						}
					});

					message.statements.forEach((statement) => {
						executedSql.add(statement.sql);
					});
					break;
			}

			this.emitMessage(response);
			this.emitEffectsBroadcast(executedSql);
		} catch (error) {
			this.emitMessage({
				type: 'error',
				error,
				queryKey: message.queryKey,
			});
		}
	};

	protected getDatabaseInfo = async (
		message: GetInfoMessage
	): Promise<void> => {
		try {
			const databasePath = this.config.databasePath;
			const storageType = this.dbStorageType;
			const persisted =
				storageType !== undefined
					? storageType !== 'memory'
						? await navigator.storage?.persisted()
						: false
					: undefined;

			const sizeResult = this.db?.exec({
				sql: 'SELECT page_count * page_size AS size FROM pragma_page_count(), pragma_page_size()',
				returnValue: 'resultRows',
				rowMode: 'array',
			});
			const size = sizeResult?.[0]?.[0];
			const databaseSizeBytes = typeof size === 'number' ? size : undefined;

			this.emitMessage({
				type: 'info',
				queryKey: message.queryKey,
				info: { databasePath, databaseSizeBytes, storageType, persisted },
			});
		} catch (error) {
			this.emitMessage({
				type: 'error',
				queryKey: message.queryKey,
				error,
			});
		}
	};

	protected createUserFunction = (message: FunctionMessage): void => {
		const { functionName, functionType, queryKey } = message;
		let func;

		if (this.userFunctions.has(functionName)) {
			this.emitMessage({
				type: 'error',
				error: new Error(
					`A user-defined function with the name "${functionName}" has already been created for this SQLocal instance.`
				),
				queryKey,
			});
			return;
		}

		if (functionType === 'callback') {
			func = (...args: any[]) => {
				this.emitMessage({
					type: 'callback',
					name: functionName,
					args: args,
				});
			};
		} else {
			func = this.proxy[`_sqlocal_func_${functionName}`];
		}

		try {
			this.initUserFunction({
				type: functionType,
				name: functionName,
				func,
			});
			this.emitMessage({
				type: 'success',
				queryKey,
			});
		} catch (error) {
			this.emitMessage({
				type: 'error',
				error,
				queryKey,
			});
		}
	};

	protected initUserFunction = (fn: UserFunction): void => {
		if (!this.db) return;

		this.db.createFunction({
			name: fn.name,
			xFunc: (_: number, ...args: any[]) => fn.func(...args),
			arity: -1,
		});

		this.userFunctions.set(fn.name, fn);
	};

	protected importDb = async (message: ImportMessage): Promise<void> => {
		if (!this.sqlite3 || !this.config.databasePath) return;

		const { queryKey, database } = message;

		if (!('opfs' in this.sqlite3)) {
			this.emitMessage({
				type: 'error',
				error: new Error(
					'The origin private file system is not available, so a database cannot be imported. Make sure your web server is configured to use the correct HTTP response headers (See https://sqlocal.dallashoffman.com/guide/setup#cross-origin-isolation).'
				),
				queryKey,
			});
			return;
		}

		try {
			await this.sqlite3.oo1.OpfsDb.importDb(
				this.config.databasePath,
				database
			);
			this.emitMessage({
				type: 'success',
				queryKey,
			});
		} catch (error) {
			this.emitMessage({
				type: 'error',
				error,
				queryKey,
			});
		}
	};

	protected flushQueue = (): void => {
		while (this.queuedMessages.length > 0) {
			const message = this.queuedMessages.shift();
			if (message === undefined) continue;
			this.postMessage(message);
		}
	};

<<<<<<< HEAD
	protected destroy = (message?: DestroyMessage) => {
=======
	protected destroy = (message?: DestroyMessage): void => {
>>>>>>> 7d7d88f4
		if (this.db) {
			this.db.exec({ sql: 'PRAGMA optimize' });
			this.db.close();
			this.db = undefined;
			this.dbStorageType = undefined;
		}

<<<<<<< HEAD
		if (this.queryEffectsChannel) {
			this.queryEffectsChannel.close();
			this.queryEffectsChannel = undefined;
		}

=======
>>>>>>> 7d7d88f4
		if (message) {
			this.emitMessage({
				type: 'success',
				queryKey: message.queryKey,
			});
		}
	};
}<|MERGE_RESOLUTION|>--- conflicted
+++ resolved
@@ -384,11 +384,7 @@
 		}
 	};
 
-<<<<<<< HEAD
-	protected destroy = (message?: DestroyMessage) => {
-=======
 	protected destroy = (message?: DestroyMessage): void => {
->>>>>>> 7d7d88f4
 		if (this.db) {
 			this.db.exec({ sql: 'PRAGMA optimize' });
 			this.db.close();
@@ -396,14 +392,11 @@
 			this.dbStorageType = undefined;
 		}
 
-<<<<<<< HEAD
 		if (this.queryEffectsChannel) {
 			this.queryEffectsChannel.close();
 			this.queryEffectsChannel = undefined;
 		}
 
-=======
->>>>>>> 7d7d88f4
 		if (message) {
 			this.emitMessage({
 				type: 'success',
