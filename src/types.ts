import type { Database, Sqlite3Static } from '@sqlite.org/sqlite-wasm';
import type { CompiledQuery } from 'kysely';
import type { RunnableQuery } from 'drizzle-orm/runnable-query';
<<<<<<< HEAD
=======

// SQLite
>>>>>>> 7d7d88f4

export type Sqlite3 = Sqlite3Static;
export type Sqlite3Db = Database;
export type Sqlite3Method = 'get' | 'all' | 'run' | 'values';
export type Sqlite3StorageType = 'memory' | 'opfs';

// Queries

export type Statement = {
	sql: string;
	params: unknown[];
};
<<<<<<< HEAD
=======

>>>>>>> 7d7d88f4
export type ReturningStatement<Result = unknown> =
	| Statement // default
	| CompiledQuery<Result> // kysely
	| RunnableQuery<Result[], 'sqlite'>; // drizzle
<<<<<<< HEAD
=======

>>>>>>> 7d7d88f4
export type RawResultData = {
	rows: unknown[] | unknown[][];
	columns: string[];
};

// Database status

export type ProcessorConfig = {
	databasePath?: string;
	reactive?: boolean;
};

export type DatabaseInfo = {
	databasePath?: string;
	databaseSizeBytes?: number;
	storageType?: Sqlite3StorageType;
	persisted?: boolean;
};

// Worker messages

export type Message = InputMessage | OutputMessage;
export type QueryKey = string;
export type OmitQueryKey<T> = T extends Message ? Omit<T, 'queryKey'> : never;
export type WorkerProxy = ProxyHandler<Worker> &
	Record<string, (...args: any) => any>;

export type InputMessage =
	| QueryMessage
	| BatchMessage
	| FunctionMessage
	| ConfigMessage
	| ImportMessage
	| GetInfoMessage
	| DestroyMessage;
export type QueryMessage = {
	type: 'query';
	queryKey: QueryKey;
	sql: string;
	params: unknown[];
	method: Sqlite3Method;
};
export type BatchMessage = {
	type: 'batch';
	queryKey: QueryKey;
	statements: {
		sql: string;
		params: unknown[];
		method?: Sqlite3Method;
	}[];
};
export type FunctionMessage = {
	type: 'function';
	queryKey: QueryKey;
	functionName: string;
	functionType: UserFunction['type'];
};
export type ConfigMessage = {
	type: 'config';
	key: keyof ProcessorConfig;
	value: any;
};
export type ImportMessage = {
	type: 'import';
	queryKey: QueryKey;
	database: ArrayBuffer | Uint8Array;
};
export type GetInfoMessage = {
	type: 'getinfo';
	queryKey: QueryKey;
};
export type DestroyMessage = {
	type: 'destroy';
	queryKey: QueryKey;
};

export type OutputMessage =
	| SuccessMessage
	| ErrorMessage
	| DataMessage
	| CallbackMessage
	| InfoMessage;
export type SuccessMessage = {
	type: 'success';
	queryKey: QueryKey;
};
export type ErrorMessage = {
	type: 'error';
	queryKey: QueryKey | null;
	error: unknown;
};
export type DataMessage = {
	type: 'data';
	queryKey: QueryKey;
	data: {
		columns: string[];
		rows: unknown[] | unknown[][];
	}[];
};
export type CallbackMessage = {
	type: 'callback';
	name: string;
	args: unknown[];
};
export type InfoMessage = {
	type: 'info';
	queryKey: QueryKey;
	info: DatabaseInfo;
};

// User functions

export type UserFunction = CallbackUserFunction | ScalarUserFunction;
export type CallbackUserFunction = {
	type: 'callback';
	name: string;
	func: (...args: any[]) => void;
};
export type ScalarUserFunction = {
	type: 'scalar';
	name: string;
	func: (...args: any[]) => any;
};

export type EffectsMessage = {
	type: 'effects';
	effectType: 'read' | 'mutation';
	tables: Set<string>;
};<|MERGE_RESOLUTION|>--- conflicted
+++ resolved
@@ -1,11 +1,8 @@
 import type { Database, Sqlite3Static } from '@sqlite.org/sqlite-wasm';
 import type { CompiledQuery } from 'kysely';
 import type { RunnableQuery } from 'drizzle-orm/runnable-query';
-<<<<<<< HEAD
-=======
 
 // SQLite
->>>>>>> 7d7d88f4
 
 export type Sqlite3 = Sqlite3Static;
 export type Sqlite3Db = Database;
@@ -18,18 +15,12 @@
 	sql: string;
 	params: unknown[];
 };
-<<<<<<< HEAD
-=======
 
->>>>>>> 7d7d88f4
 export type ReturningStatement<Result = unknown> =
 	| Statement // default
 	| CompiledQuery<Result> // kysely
 	| RunnableQuery<Result[], 'sqlite'>; // drizzle
-<<<<<<< HEAD
-=======
 
->>>>>>> 7d7d88f4
 export type RawResultData = {
 	rows: unknown[] | unknown[][];
 	columns: string[];
