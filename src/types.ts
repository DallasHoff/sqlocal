--- conflicted
+++ resolved
@@ -12,26 +12,16 @@
 export type Sqlite3Db = Database;
 export type Sqlite3Method = 'get' | 'all' | 'run' | 'values';
 export type Sqlite3StorageType =
-<<<<<<< HEAD
+	| (string & {})
 	| 'memory'
 	| 'opfs'
 	| 'local'
 	| 'session'
 	| 'node';
-=======
-	| (string & {})
-	| 'memory'
-	| 'opfs'
-	| 'local'
-	| 'session';
->>>>>>> c1efc00f
 
 // Queries
 
-export type Statement = {
-	sql: string;
-	params: unknown[];
-};
+export type Statement = { sql: string; params: unknown[] };
 
 export type ReturningStatement<Result = unknown> =
 	| Statement
@@ -148,8 +138,5 @@
 export type AggregateUserFunction = {
 	type: 'aggregate';
 	name: string;
-	func: {
-		step: (...args: any[]) => void;
-		final: (...args: any[]) => any;
-	};
+	func: { step: (...args: any[]) => void; final: (...args: any[]) => any };
 };