--- conflicted
+++ resolved
@@ -4,15 +4,12 @@
 export type Sqlite3Db = Database;
 export type Sqlite3Method = 'get' | 'all' | 'run' | 'values';
 export type QueryKey = string;
-<<<<<<< HEAD
-export type WorkerProxy = ProxyHandler<Worker> &
-	Record<string, (...args: any) => any>;
-=======
 export type RawResultData = {
 	rows: unknown[] | unknown[][];
 	columns: string[];
 };
->>>>>>> 083ad435
+export type WorkerProxy = ProxyHandler<Worker> &
+	Record<string, (...args: any) => any>;
 
 export type ProcessorConfig = {
 	databasePath?: string;
@@ -97,14 +94,10 @@
 export type CallbackUserFunction = {
 	type: 'callback';
 	name: string;
-<<<<<<< HEAD
 	func: (...args: any[]) => void;
 };
 export type ScalarUserFunction = {
 	type: 'scalar';
 	name: string;
 	func: (...args: any[]) => any;
-=======
-	handler: (...args: unknown[]) => void;
->>>>>>> 083ad435
 };