--- conflicted
+++ resolved
@@ -2,24 +2,10 @@
 import { SQLocal } from '../src/index.js';
 import { testVariation } from './test-utils/test-variation.js';
 
-<<<<<<< HEAD
-describe.each(
-	typeof window !== 'undefined'
-		? [
-				{ type: 'opfs', path: 'create-aggregate-function-test.sqlite3' },
-				{ type: 'memory', path: ':memory:' },
-				{ type: 'local', path: ':localStorage:' },
-				{ type: 'session', path: ':sessionStorage:' },
-			]
-		: [{ type: 'node', path: './.db/create-aggregate-function-test.sqlite3' }]
-)('createAggregateFunction ($type)', ({ path }) => {
-	const { sql, createAggregateFunction } = new SQLocal(path);
-=======
 describe.each(testVariation('create-aggregate-function'))(
 	'createAggregateFunction ($type)',
 	({ path }) => {
 		const { sql, createAggregateFunction } = new SQLocal(path);
->>>>>>> 80233286
 
 		beforeAll(async () => {
 			const values = new Map<unknown, number>();
