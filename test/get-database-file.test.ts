--- conflicted
+++ resolved
@@ -2,26 +2,11 @@
 import { SQLocal } from '../src/index.js';
 import { testVariation } from './test-utils/test-variation.js';
 
-<<<<<<< HEAD
-describe.each(
-	typeof window !== 'undefined'
-		? [
-				{ type: 'opfs', path: 'get-database-file-test.sqlite3' },
-				{ type: 'memory', path: ':memory:' },
-				{ type: 'local', path: ':localStorage:' },
-				{ type: 'session', path: ':sessionStorage:' },
-			]
-		: [{ type: 'node', path: './.db/get-database-file-test.sqlite3' }]
-)('getDatabaseFile ($type)', ({ path, type }) => {
-	const fileName = type !== 'opfs' ? 'database.sqlite3' : path;
-	const paths = [[], [''], ['top'], ['one', 'two']];
-=======
 describe.each(testVariation('get-db-file'))(
 	'getDatabaseFile ($type)',
 	({ path, type }) => {
 		const fileName = type !== 'opfs' ? 'database.sqlite3' : path;
 		const paths = [[], [''], ['top'], ['one', 'two']];
->>>>>>> 80233286
 
 		it(
 			'should return the requested database file',
