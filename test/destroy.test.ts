import { afterEach, beforeEach, describe, expect, it } from 'vitest';
import { SQLocal } from '../src/index.js';
import { testVariation } from './test-utils/test-variation.js';

<<<<<<< HEAD
describe.each(
	typeof window !== 'undefined'
		? [
				{ type: 'opfs', path: 'destroy-test.sqlite3' },
				{ type: 'memory', path: ':memory:' },
				{ type: 'local', path: ':localStorage:' },
				{ type: 'session', path: ':sessionStorage:' },
			]
		: [{ type: 'node', path: './.db/destroy-test.sqlite3' }]
)('destroy ($type)', ({ path }) => {
=======
describe.each(testVariation('destroy'))('destroy ($type)', ({ path }) => {
>>>>>>> 80233286
	const { sql, destroy } = new SQLocal(path);

	beforeEach(async () => {
		await sql`CREATE TABLE groceries (id INTEGER PRIMARY KEY AUTOINCREMENT, name TEXT NOT NULL)`;
	});

	afterEach(async () => {
		const { sql } = new SQLocal(path);
		await sql`DROP TABLE IF EXISTS groceries`;
	});

	it('should destroy the client', async () => {
		const insert1 =
			await sql`INSERT INTO groceries (name) VALUES ('pasta') RETURNING name`;
		expect(insert1).toEqual([{ name: 'pasta' }]);

		await destroy();

		const insert2Fn = async () =>
			await sql`INSERT INTO groceries (name) VALUES ('sauce') RETURNING name`;
		await expect(insert2Fn).rejects.toThrowError();
	});
});<|MERGE_RESOLUTION|>--- conflicted
+++ resolved
@@ -2,20 +2,7 @@
 import { SQLocal } from '../src/index.js';
 import { testVariation } from './test-utils/test-variation.js';
 
-<<<<<<< HEAD
-describe.each(
-	typeof window !== 'undefined'
-		? [
-				{ type: 'opfs', path: 'destroy-test.sqlite3' },
-				{ type: 'memory', path: ':memory:' },
-				{ type: 'local', path: ':localStorage:' },
-				{ type: 'session', path: ':sessionStorage:' },
-			]
-		: [{ type: 'node', path: './.db/destroy-test.sqlite3' }]
-)('destroy ($type)', ({ path }) => {
-=======
 describe.each(testVariation('destroy'))('destroy ($type)', ({ path }) => {
->>>>>>> 80233286
 	const { sql, destroy } = new SQLocal(path);
 
 	beforeEach(async () => {
