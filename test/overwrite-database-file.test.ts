--- conflicted
+++ resolved
@@ -4,60 +4,12 @@
 import type { ClientConfig } from '../src/types.js';
 import { testVariation } from './test-utils/test-variation.js';
 
-<<<<<<< HEAD
-describe.each(
-	typeof window !== 'undefined'
-		? [
-				{ type: 'opfs', path: 'overwrite-db-test.sqlite3' },
-				{ type: 'memory', path: ':memory:' },
-				{ type: 'local', path: ':localStorage:' },
-				{ type: 'session', path: ':sessionStorage:' },
-			]
-		: [{ type: 'node', path: './.db/overwrite-db-test.sqlite3' }]
-)('overwriteDatabaseFile ($type)', ({ path, type }) => {
-	it('should replace the contents of a database', async () => {
-		const eventValues = new Set<string>();
-		const isKvvfs = ['local', 'session'].includes(type);
-
-		// KVVFS instances always point to the same database, so
-		// we can skip this test
-		if (isKvvfs) return;
-
-		const db1 = new SQLocal({
-			databasePath: type === 'opfs' ? 'overwrite-test-db1.sqlite3' : path,
-			onConnect: (reason) => eventValues.add(`connect1(${reason})`),
-		});
-		const db2 = new SQLocal({
-			databasePath: type === 'opfs' ? 'overwrite-test-db2.sqlite3' : path,
-			onConnect: (reason) => eventValues.add(`connect2(${reason})`),
-		});
-
-		await db1.sql`CREATE TABLE letters (letter TEXT NOT NULL)`;
-		await db1.sql`INSERT INTO letters (letter) VALUES ('a'), ('b'), ('c')`;
-
-		await db2.sql`CREATE TABLE nums (num INTEGER NOT NULL)`;
-		await db2.sql`INSERT INTO nums (num) VALUES (1), (2), (3)`;
-
-		await vi.waitUntil(() => {
-			return (
-				eventValues.has('connect1(initial)') &&
-				eventValues.has('connect2(initial)')
-			);
-		});
-		eventValues.clear();
-
-		const lettersFile = await db1.getDatabaseFile();
-		const numsFile = await db2.getDatabaseFile();
-		const letters = [{ letter: 'a' }, { letter: 'b' }, { letter: 'c' }];
-		const nums = [{ num: 1 }, { num: 2 }, { num: 3 }];
-=======
 describe.each(testVariation('overwrite-db'))(
 	'overwriteDatabaseFile ($type)',
 	({ path, type }) => {
 		it('should replace the contents of a database', async () => {
 			const eventValues = new Set<string>();
 			const isKvvfs = ['local', 'session'].includes(type);
->>>>>>> 80233286
 
 			// KVVFS instances always point to the same database, so
 			// we can skip this test
