import { afterEach, beforeEach, describe, expect, it } from 'vitest';
import { SQLocal } from '../src/index.js';
import { testVariation } from './test-utils/test-variation.js';

<<<<<<< HEAD
describe.each(
	typeof window !== 'undefined'
		? [
				{ type: 'opfs', path: 'create-callback-function-test.sqlite3' },
				{ type: 'memory', path: ':memory:' },
				{ type: 'local', path: ':localStorage:' },
				{ type: 'session', path: ':sessionStorage:' },
			]
		: [{ type: 'node', path: './.db/create-callback-function-test.sqlite3' }]
)('createCallbackFunction ($type)', ({ path }) => {
	const { sql, createCallbackFunction } = new SQLocal(path);

	beforeEach(async () => {
		await sql`CREATE TABLE groceries (id INTEGER PRIMARY KEY AUTOINCREMENT, name TEXT NOT NULL)`;
	});

	afterEach(async () => {
		await sql`DROP TABLE groceries`;
	});

	it('should create and trigger callback function', async () => {
		let callbackRan = false;
		let callbackValue = '';

		await createCallbackFunction('testCallback', (value: string) => {
			callbackRan = true;
			callbackValue = value;
=======
describe.each(testVariation('create-callback-function'))(
	'createCallbackFunction ($type)',
	({ path }) => {
		const { sql, createCallbackFunction } = new SQLocal(path);

		beforeEach(async () => {
			await sql`CREATE TABLE groceries (id INTEGER PRIMARY KEY AUTOINCREMENT, name TEXT NOT NULL)`;
		});

		afterEach(async () => {
			await sql`DROP TABLE groceries`;
>>>>>>> 80233286
		});

		it('should create and trigger callback function', async () => {
			let callbackRan = false;
			let callbackValue = '';

			await createCallbackFunction('testCallback', (value: string) => {
				callbackRan = true;
				callbackValue = value;
			});

			const createBadFn = async () =>
				await createCallbackFunction('testCallback', () => {});
			await expect(createBadFn).rejects.toThrowError();

			await sql`
      CREATE TEMP TRIGGER groceriesInsertTrigger AFTER INSERT ON groceries
      BEGIN
        SELECT testCallback(new.name);
      END
    `;

			await sql`INSERT INTO groceries (name) VALUES ('bread')`;

			expect(callbackRan).toBe(true);
			expect(callbackValue).toBe('bread');

			const duplicateFunction = async () =>
				await createCallbackFunction('testCallback', () => {});
			await expect(duplicateFunction).rejects.toThrowError();
		});
	}
);<|MERGE_RESOLUTION|>--- conflicted
+++ resolved
@@ -2,35 +2,6 @@
 import { SQLocal } from '../src/index.js';
 import { testVariation } from './test-utils/test-variation.js';
 
-<<<<<<< HEAD
-describe.each(
-	typeof window !== 'undefined'
-		? [
-				{ type: 'opfs', path: 'create-callback-function-test.sqlite3' },
-				{ type: 'memory', path: ':memory:' },
-				{ type: 'local', path: ':localStorage:' },
-				{ type: 'session', path: ':sessionStorage:' },
-			]
-		: [{ type: 'node', path: './.db/create-callback-function-test.sqlite3' }]
-)('createCallbackFunction ($type)', ({ path }) => {
-	const { sql, createCallbackFunction } = new SQLocal(path);
-
-	beforeEach(async () => {
-		await sql`CREATE TABLE groceries (id INTEGER PRIMARY KEY AUTOINCREMENT, name TEXT NOT NULL)`;
-	});
-
-	afterEach(async () => {
-		await sql`DROP TABLE groceries`;
-	});
-
-	it('should create and trigger callback function', async () => {
-		let callbackRan = false;
-		let callbackValue = '';
-
-		await createCallbackFunction('testCallback', (value: string) => {
-			callbackRan = true;
-			callbackValue = value;
-=======
 describe.each(testVariation('create-callback-function'))(
 	'createCallbackFunction ($type)',
 	({ path }) => {
@@ -42,7 +13,6 @@
 
 		afterEach(async () => {
 			await sql`DROP TABLE groceries`;
->>>>>>> 80233286
 		});
 
 		it('should create and trigger callback function', async () => {
