import { afterEach, beforeEach, describe, expect, it, vi } from 'vitest';
import { SQLocalDrizzle } from '../../src/drizzle/index.js';
import { drizzle } from 'drizzle-orm/sqlite-proxy';
import { int, real, sqliteTable, text } from 'drizzle-orm/sqlite-core';
import { desc, eq, relations, sql as dsql } from 'drizzle-orm';
import { sleep } from '../test-utils/sleep.js';
import { testVariation } from '../test-utils/test-variation.js';

describe.each(testVariation('drizzle-driver'))(
	'drizzle driver ($type)',
	({ path }) => {
		const { sql, driver, batchDriver, transaction, reactiveQuery } =
			new SQLocalDrizzle({ databasePath: path, reactive: true });

		const groceries = sqliteTable('groceries', {
			id: int('id').primaryKey({ autoIncrement: true }),
			name: text('name').notNull(),
			inStock: int('in_stock', { mode: 'boolean' }),
		});

		const groceriesRelations = relations(groceries, ({ many }) => ({
			prices: many(prices),
		}));

		const prices = sqliteTable('prices', {
			id: int('id').primaryKey({ autoIncrement: true }),
			groceryId: int('groceryId').notNull(),
			price: real('price').notNull(),
		});

		const pricesRelations = relations(prices, ({ one }) => ({
			grocery: one(groceries, {
				fields: [prices.groceryId],
				references: [groceries.id],
			}),
		}));

		const db = drizzle(driver, batchDriver, {
			schema: { groceries, groceriesRelations, prices, pricesRelations },
		});

		beforeEach(async () => {
			await sql`CREATE TABLE groceries (id INTEGER PRIMARY KEY AUTOINCREMENT, name TEXT NOT NULL, in_stock INTEGER)`;
			await sql`CREATE TABLE prices (id INTEGER PRIMARY KEY AUTOINCREMENT, groceryId INTEGER NOT NULL, price REAL NOT NULL)`;
		});

		afterEach(async () => {
			await sql`DROP TABLE groceries`;
			await sql`DROP TABLE prices`;
		});

<<<<<<< HEAD
describe.each(
	typeof window !== 'undefined'
		? [
				{ type: 'opfs', path: 'drizzle-driver-test.sqlite3' },
				{ type: 'memory', path: ':memory:' },
				{ type: 'local', path: ':localStorage:' },
				{ type: 'session', path: ':sessionStorage:' },
			]
		: [{ type: 'node', path: './.db/drizzle-driver-test.sqlite3' }]
)('drizzle driver ($type)', ({ path }) => {
	const { sql, driver, batchDriver, transaction } = new SQLocalDrizzle(path);

	const groceries = sqliteTable('groceries', {
		id: int('id').primaryKey({ autoIncrement: true }),
		name: text('name').notNull(),
	});

	const groceriesRelations = relations(groceries, ({ many }) => ({
		prices: many(prices),
	}));

	const prices = sqliteTable('prices', {
		id: int('id').primaryKey({ autoIncrement: true }),
		groceryId: int('groceryId').notNull(),
		price: real('price').notNull(),
	});

	const pricesRelations = relations(prices, ({ one }) => ({
		grocery: one(groceries, {
			fields: [prices.groceryId],
			references: [groceries.id],
		}),
	}));

	const db = drizzle(driver, batchDriver, {
		schema: { groceries, groceriesRelations, prices, pricesRelations },
	});

	beforeEach(async () => {
		await sql`CREATE TABLE groceries (id INTEGER PRIMARY KEY AUTOINCREMENT, name TEXT NOT NULL)`;
		await sql`CREATE TABLE prices (id INTEGER PRIMARY KEY AUTOINCREMENT, groceryId INTEGER NOT NULL, price REAL NOT NULL)`;
	});

	afterEach(async () => {
		await sql`DROP TABLE groceries`;
		await sql`DROP TABLE prices`;
	});

	it('should execute queries', async () => {
		const insert1Prepared = db
			.insert(groceries)
			.values({ name: dsql.placeholder('name') })
			.returning({ name: groceries.name })
			.prepare();
		const items = ['bread', 'milk', 'rice'];

		for (let item of items) {
			const insert1 = await insert1Prepared.get({ name: item });
			expect(insert1).toEqual({ name: item });
		}

		const select1 = await db.select().from(groceries).all();
		expect(select1).toEqual([
			{ id: 1, name: 'bread' },
			{ id: 2, name: 'milk' },
			{ id: 3, name: 'rice' },
		]);

		const delete1 = await db
			.delete(groceries)
			.where(eq(groceries.id, 2))
			.returning()
			.get();
		expect(delete1).toEqual({ id: 2, name: 'milk' });

		const update1 = await db
			.update(groceries)
			.set({ name: 'white rice' })
			.where(eq(groceries.id, 3))
			.returning({ name: groceries.name })
			.all();
		expect(update1).toEqual([{ name: 'white rice' }]);

		const select2 = await db
			.select({ name: groceries.name })
			.from(groceries)
			.orderBy(desc(groceries.id))
			.all();
		expect(select2).toEqual([{ name: 'white rice' }, { name: 'bread' }]);
	});

	it('should accept batched queries', async () => {
		const data = await db.batch([
			db.insert(groceries).values({ name: 'bread' }),
			db
=======
		it('should execute queries', async () => {
			const insert1Prepared = db
>>>>>>> 80233286
				.insert(groceries)
				.values({ name: dsql.placeholder('name') })
				.returning({ name: groceries.name })
				.prepare();
			const items = ['bread', 'milk', 'rice'];

			for (let item of items) {
				const insert1 = await insert1Prepared.get({ name: item });
				expect(insert1).toEqual({ name: item });
			}

			const select1 = await db.select().from(groceries).all();
			expect(select1).toEqual([
				{ id: 1, name: 'bread', inStock: null },
				{ id: 2, name: 'milk', inStock: null },
				{ id: 3, name: 'rice', inStock: null },
			]);

			const delete1 = await db
				.delete(groceries)
				.where(eq(groceries.id, 2))
				.returning()
				.get();
			expect(delete1).toEqual({ id: 2, name: 'milk', inStock: null });

			const update1 = await db
				.update(groceries)
				.set({ name: 'white rice', inStock: true })
				.where(eq(groceries.id, 3))
				.returning({ name: groceries.name, inStock: groceries.inStock })
				.all();
			expect(update1).toEqual([{ name: 'white rice', inStock: true }]);

			const select2 = await db
				.select({ name: groceries.name })
				.from(groceries)
				.orderBy(desc(groceries.id))
				.all();
			expect(select2).toEqual([{ name: 'white rice' }, { name: 'bread' }]);
		});

		it('should accept batched queries', async () => {
			const data = await db.batch([
				db.insert(groceries).values({ name: 'bread' }),
				db
					.insert(groceries)
					.values({ name: 'rice' })
					.returning({ name: groceries.name }),
				db
					.insert(groceries)
					.values({ name: 'milk', inStock: false })
					.returning(),
				db.select().from(groceries),
			]);

			expect(data).toEqual([
				{ rows: [], columns: [] },
				[{ name: 'rice' }],
				[{ id: 3, name: 'milk', inStock: false }],
				[
					{ id: 1, name: 'bread', inStock: null },
					{ id: 2, name: 'rice', inStock: null },
					{ id: 3, name: 'milk', inStock: false },
				],
			]);
		});

		it('should execute relational queries', async () => {
			await db.batch([
				db.insert(groceries).values([{ name: 'chicken' }, { name: 'beef' }]),
				db.insert(prices).values([
					{ groceryId: 1, price: 3.29 },
					{ groceryId: 1, price: 2.99 },
					{ groceryId: 1, price: 3.79 },
					{ groceryId: 2, price: 5.29 },
					{ groceryId: 2, price: 4.49 },
				]),
			]);

			const data = await db.query.groceries.findMany({
				columns: {
					name: true,
				},
				with: {
					prices: {
						columns: {
							price: true,
						},
					},
				},
			});

			expect(data).toEqual([
				{
					name: 'chicken',
					prices: [{ price: 3.29 }, { price: 2.99 }, { price: 3.79 }],
				},
				{
					name: 'beef',
					prices: [{ price: 5.29 }, { price: 4.49 }],
				},
			]);
		});

		it('should perform successful transaction using sqlocal way', async () => {
			const productName = 'rice';
			const productPrice = 2.99;

			const newProduct = await transaction(async (tx) => {
				const [product] = await tx.query(
					db.insert(groceries).values({ name: productName }).returning()
				);
				await tx.query(
					db
						.insert(prices)
						.values({ groceryId: product.id, price: productPrice })
				);
				return product;
			});

			expect(newProduct).toEqual({ id: 1, name: productName, inStock: null });

			const selectData1 = await db.select().from(groceries).all();
			expect(selectData1.length).toBe(1);
			const selectData2 = await db.select().from(prices).all();
			expect(selectData2.length).toBe(1);
		});

		it('should rollback failed transaction using sqlocal way', async () => {
			const recordCount = await transaction(async ({ query }) => {
				await query(db.insert(groceries).values({ name: 'apples' }));
				await query(db.insert(groceries).values({ nam: 'bananas' } as any));
				const data = await query(db.select().from(groceries));
				return data.length;
			}).catch(() => null);

			expect(recordCount).toBe(null);

			const data = await db.select().from(groceries).all();
			expect(data.length).toBe(0);
		});

		it('should isolate transaction mutations using sqlocal way', async () => {
			const order: number[] = [];

			await Promise.all([
				transaction(async ({ query }) => {
					order.push(1);
					await query(db.insert(groceries).values({ name: 'a' }));
					await sleep(200);
					order.push(3);
					await query(db.insert(groceries).values({ name: 'b' }));
				}),
				(async () => {
					await sleep(100);
					order.push(2);
					await db.update(groceries).set({ name: 'x' }).run();
				})(),
			]);

			const data = await db
				.select({ name: groceries.name })
				.from(groceries)
				.all();

			expect(data).toEqual([{ name: 'x' }, { name: 'x' }]);
			expect(order).toEqual([1, 2, 3]);
		});

		it('should perform successful transaction using drizzle way', async () => {
			const productName = 'rice';
			const productPrice = 2.99;

			const newProduct = await db.transaction(async (tx) => {
				const product = await tx
					.insert(groceries)
					.values({ name: productName })
					.returning()
					.get();
				await tx
					.insert(prices)
					.values({ groceryId: product.id, price: productPrice })
					.run();
				return product;
			});

			expect(newProduct).toEqual({ id: 1, name: productName, inStock: null });

			const selectData1 = await db.select().from(groceries).all();
			expect(selectData1.length).toBe(1);
			const selectData2 = await db.select().from(prices).all();
			expect(selectData2.length).toBe(1);
		});

		it('should rollback failed transaction using drizzle way', async () => {
			await db
				.transaction(async (tx) => {
					await tx.insert(groceries).values({ name: 'apples' }).run();
					await tx
						.insert(groceries)
						.values({ nam: 'bananas' } as any)
						.run();
				})
				.catch(() => {});

			const data = await db.select().from(groceries).all();
			expect(data.length).toBe(0);
		});

		it('should NOT isolate transaction mutations using drizzle way', async () => {
			const order: number[] = [];

			await Promise.all([
				db.transaction(async (tx) => {
					order.push(1);
					await tx.insert(groceries).values({ name: 'a' }).run();
					await sleep(200);
					order.push(3);
					await tx.insert(groceries).values({ name: 'b' }).run();
				}),
				(async () => {
					await sleep(100);
					order.push(2);
					await db.update(groceries).set({ name: 'x' }).run();
				})(),
			]);

			const data = await db
				.select({ name: groceries.name })
				.from(groceries)
				.all();

			expect(data).toEqual([{ name: 'x' }, { name: 'b' }]);
			expect(order).toEqual([1, 2, 3]);
		});

		it('should support reactive queries', async () => {
			await db.insert(groceries).values({ name: 'bread', inStock: true }).run();

			let list: { name: string; inStock: boolean | null }[] = [];
			let expectedList: { name: string; inStock: boolean | null }[] = [
				{ name: 'bread', inStock: true },
			];

			const reactive = reactiveQuery(db.select().from(groceries));
			const { unsubscribe } = reactive.subscribe((data) => {
				list = data.map(({ name, inStock }) => ({ name, inStock }));
			});
			await vi.waitUntil(() => list.length === 1);

			expect(list).toEqual(expectedList);
			expect(reactive.value).toEqual(
				expectedList.map((item, i) => ({ ...item, id: i + 1 }))
			);

			await db.insert(groceries).values({ name: 'rice', inStock: false }).run();
			expectedList.push({ name: 'rice', inStock: false });
			await vi.waitUntil(() => list.length === 2);

			expect(list).toEqual(expectedList);
			expect(reactive.value).toEqual(
				expectedList.map((item, i) => ({ ...item, id: i + 1 }))
			);
			unsubscribe();
		});
	}
);<|MERGE_RESOLUTION|>--- conflicted
+++ resolved
@@ -49,106 +49,8 @@
 			await sql`DROP TABLE prices`;
 		});
 
-<<<<<<< HEAD
-describe.each(
-	typeof window !== 'undefined'
-		? [
-				{ type: 'opfs', path: 'drizzle-driver-test.sqlite3' },
-				{ type: 'memory', path: ':memory:' },
-				{ type: 'local', path: ':localStorage:' },
-				{ type: 'session', path: ':sessionStorage:' },
-			]
-		: [{ type: 'node', path: './.db/drizzle-driver-test.sqlite3' }]
-)('drizzle driver ($type)', ({ path }) => {
-	const { sql, driver, batchDriver, transaction } = new SQLocalDrizzle(path);
-
-	const groceries = sqliteTable('groceries', {
-		id: int('id').primaryKey({ autoIncrement: true }),
-		name: text('name').notNull(),
-	});
-
-	const groceriesRelations = relations(groceries, ({ many }) => ({
-		prices: many(prices),
-	}));
-
-	const prices = sqliteTable('prices', {
-		id: int('id').primaryKey({ autoIncrement: true }),
-		groceryId: int('groceryId').notNull(),
-		price: real('price').notNull(),
-	});
-
-	const pricesRelations = relations(prices, ({ one }) => ({
-		grocery: one(groceries, {
-			fields: [prices.groceryId],
-			references: [groceries.id],
-		}),
-	}));
-
-	const db = drizzle(driver, batchDriver, {
-		schema: { groceries, groceriesRelations, prices, pricesRelations },
-	});
-
-	beforeEach(async () => {
-		await sql`CREATE TABLE groceries (id INTEGER PRIMARY KEY AUTOINCREMENT, name TEXT NOT NULL)`;
-		await sql`CREATE TABLE prices (id INTEGER PRIMARY KEY AUTOINCREMENT, groceryId INTEGER NOT NULL, price REAL NOT NULL)`;
-	});
-
-	afterEach(async () => {
-		await sql`DROP TABLE groceries`;
-		await sql`DROP TABLE prices`;
-	});
-
-	it('should execute queries', async () => {
-		const insert1Prepared = db
-			.insert(groceries)
-			.values({ name: dsql.placeholder('name') })
-			.returning({ name: groceries.name })
-			.prepare();
-		const items = ['bread', 'milk', 'rice'];
-
-		for (let item of items) {
-			const insert1 = await insert1Prepared.get({ name: item });
-			expect(insert1).toEqual({ name: item });
-		}
-
-		const select1 = await db.select().from(groceries).all();
-		expect(select1).toEqual([
-			{ id: 1, name: 'bread' },
-			{ id: 2, name: 'milk' },
-			{ id: 3, name: 'rice' },
-		]);
-
-		const delete1 = await db
-			.delete(groceries)
-			.where(eq(groceries.id, 2))
-			.returning()
-			.get();
-		expect(delete1).toEqual({ id: 2, name: 'milk' });
-
-		const update1 = await db
-			.update(groceries)
-			.set({ name: 'white rice' })
-			.where(eq(groceries.id, 3))
-			.returning({ name: groceries.name })
-			.all();
-		expect(update1).toEqual([{ name: 'white rice' }]);
-
-		const select2 = await db
-			.select({ name: groceries.name })
-			.from(groceries)
-			.orderBy(desc(groceries.id))
-			.all();
-		expect(select2).toEqual([{ name: 'white rice' }, { name: 'bread' }]);
-	});
-
-	it('should accept batched queries', async () => {
-		const data = await db.batch([
-			db.insert(groceries).values({ name: 'bread' }),
-			db
-=======
 		it('should execute queries', async () => {
 			const insert1Prepared = db
->>>>>>> 80233286
 				.insert(groceries)
 				.values({ name: dsql.placeholder('name') })
 				.returning({ name: groceries.name })
