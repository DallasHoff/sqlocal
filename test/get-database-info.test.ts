--- conflicted
+++ resolved
@@ -2,24 +2,10 @@
 import { SQLocal } from '../src/index.js';
 import { testVariation } from './test-utils/test-variation.js';
 
-<<<<<<< HEAD
-describe.each(
-	typeof window !== 'undefined'
-		? [
-				{ type: 'opfs', path: 'get-database-info-test.sqlite3' },
-				{ type: 'memory', path: ':memory:' },
-				{ type: 'local', path: ':localStorage:' },
-				{ type: 'session', path: ':sessionStorage:' },
-			]
-		: [{ type: 'node', path: './.db/get-database-info-test.sqlite3' }]
-)('getDatabaseInfo ($type)', ({ type, path }) => {
-	const { sql, getDatabaseInfo, deleteDatabaseFile } = new SQLocal(path);
-=======
 describe.each(testVariation('get-db-info'))(
 	'getDatabaseInfo ($type)',
 	({ type, path }) => {
 		const { sql, getDatabaseInfo, deleteDatabaseFile } = new SQLocal(path);
->>>>>>> 80233286
 
 		beforeEach(async () => {
 			await deleteDatabaseFile();
@@ -28,21 +14,12 @@
 		it('should return information about the database', async () => {
 			const info1 = await getDatabaseInfo();
 
-<<<<<<< HEAD
-		expect(info1).toEqual({
-			databasePath: path,
-			databaseSizeBytes: 0,
-			storageType: type,
-			persisted: type === 'node',
-		});
-=======
 			expect(info1).toEqual({
 				databasePath: path,
 				databaseSizeBytes: 0,
 				storageType: type,
-				persisted: false,
+				persisted: type === 'node',
 			});
->>>>>>> 80233286
 
 			await sql`CREATE TABLE nums (num INTEGER NOT NULL)`;
 			await sql`INSERT INTO nums (num) VALUES (493), (820), (361), (125)`;
