import { afterEach, beforeEach, describe, expect, it } from 'vitest';
import { SQLocal } from '../src/index.js';
import { testVariation } from './test-utils/test-variation.js';

<<<<<<< HEAD
describe.each(
	typeof window !== 'undefined'
		? [
				{ type: 'opfs', path: 'create-scalar-function-test.sqlite3' },
				{ type: 'memory', path: ':memory:' },
				{ type: 'local', path: ':localStorage:' },
				{ type: 'session', path: ':sessionStorage:' },
			]
		: [{ type: 'node', path: './.db/create-scalar-function-test.sqlite3' }]
)('createScalarFunction ($type)', ({ path, type }) => {
	const { sql, createScalarFunction } = new SQLocal(path);
=======
describe.each(testVariation('create-scalar-function'))(
	'createScalarFunction ($type)',
	({ path, type }) => {
		const { sql, createScalarFunction } = new SQLocal(path);
>>>>>>> 80233286

		beforeEach(async () => {
			await sql`CREATE TABLE nums (num REAL NOT NULL)`;
		});

		afterEach(async () => {
			await sql`DROP TABLE nums`;
		});

		it('should create and use scalar function in SELECT clause', async () => {
			await createScalarFunction('double', (num: number) => num * 2);

			const createBadFn = async () =>
				await createScalarFunction('double', (num: number) => num * 3);
			await expect(createBadFn).rejects.toThrowError();

			await sql`INSERT INTO nums (num) VALUES (0), (2), (3.5), (-11.11)`;

			const results = await sql`SELECT num, double(num) AS doubled FROM nums`;

			expect(results).toEqual([
				{ num: 0, doubled: 0 },
				{ num: 2, doubled: 4 },
				{ num: 3.5, doubled: 7 },
				{ num: -11.11, doubled: -22.22 },
			]);
		});

		it('should create and use scalar function in WHERE clause', async () => {
			await createScalarFunction('isEven', (num: number) => num % 2 === 0);

			await sql`INSERT INTO nums (num) VALUES (2), (3), (4), (5), (6)`;

			const results1 = await sql`SELECT num FROM nums WHERE isEven(num)`;
			expect(results1).toEqual([{ num: 2 }, { num: 4 }, { num: 6 }]);

			const results2 = await sql`SELECT * FROM nums WHERE isEven(num) != TRUE`;
			expect(results2).toEqual([{ num: 3 }, { num: 5 }]);
		});

		it('should enable the REGEXP syntax', async () => {
			await createScalarFunction(
				'regexp',
				(pattern: string, value: unknown) => {
					const regexp = new RegExp(pattern);
					return regexp.test(String(value));
				}
			);

			await sql`INSERT INTO nums (num) VALUES (29), (328), (4578), (59), (60), (5428)`;

			const results1 = await sql`SELECT num FROM nums WHERE num REGEXP '9$'`;
			expect(results1).toEqual([{ num: 29 }, { num: 59 }]);

			const results2 =
				await sql`SELECT num FROM nums WHERE num REGEXP '\\d{3}'`;
			expect(results2).toEqual([{ num: 328 }, { num: 4578 }, { num: 5428 }]);

			const results3 =
				await sql`SELECT num FROM nums WHERE num REGEXP '^(4|5).*[89]$'`;
			expect(results3).toEqual([{ num: 4578 }, { num: 59 }, { num: 5428 }]);
		});

		it('should not overwrite a function from a different client instance', async () => {
			const db1 = new SQLocal(type === 'opfs' ? 'dupe-fn-db1.sqlite3' : path);
			const db2 = new SQLocal(type === 'opfs' ? 'dupe-fn-db2.sqlite3' : path);

			await db1.createScalarFunction('addTax', (num: number) => num * 1.06);
			await db2.createScalarFunction('addTax', (num: number) => num * 1.07);

			const [result1] = await db1.sql`SELECT addTax(2) AS withTax`;
			const [result2] = await db2.sql`SELECT addTax(2) AS withTax`;

			expect(result1.withTax).toBe(2.12);
			expect(result2.withTax).toBe(2.14);
		});
	}
);<|MERGE_RESOLUTION|>--- conflicted
+++ resolved
@@ -2,24 +2,10 @@
 import { SQLocal } from '../src/index.js';
 import { testVariation } from './test-utils/test-variation.js';
 
-<<<<<<< HEAD
-describe.each(
-	typeof window !== 'undefined'
-		? [
-				{ type: 'opfs', path: 'create-scalar-function-test.sqlite3' },
-				{ type: 'memory', path: ':memory:' },
-				{ type: 'local', path: ':localStorage:' },
-				{ type: 'session', path: ':sessionStorage:' },
-			]
-		: [{ type: 'node', path: './.db/create-scalar-function-test.sqlite3' }]
-)('createScalarFunction ($type)', ({ path, type }) => {
-	const { sql, createScalarFunction } = new SQLocal(path);
-=======
 describe.each(testVariation('create-scalar-function'))(
 	'createScalarFunction ($type)',
 	({ path, type }) => {
 		const { sql, createScalarFunction } = new SQLocal(path);
->>>>>>> 80233286
 
 		beforeEach(async () => {
 			await sql`CREATE TABLE nums (num REAL NOT NULL)`;
