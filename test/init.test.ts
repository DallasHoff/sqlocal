--- conflicted
+++ resolved
@@ -11,20 +11,7 @@
 import { SQLiteMemoryDriver } from '../src/drivers/sqlite-memory-driver.js';
 import { testVariation } from './test-utils/test-variation.js';
 
-<<<<<<< HEAD
-describe.each(
-	typeof window !== 'undefined'
-		? [
-				{ type: 'opfs', path: 'init-test.sqlite3' },
-				{ type: 'memory', path: ':memory:' },
-				{ type: 'local', path: ':localStorage:' },
-				{ type: 'session', path: ':sessionStorage:' },
-			]
-		: [{ type: 'node', path: './.db/init-test.sqlite3' }]
-)('init ($type)', ({ path, type }) => {
-=======
 describe.each(testVariation('init'))('init ($type)', ({ path, type }) => {
->>>>>>> 80233286
 	const { sql, deleteDatabaseFile } = new SQLocal(path);
 
 	beforeEach(async () => {
